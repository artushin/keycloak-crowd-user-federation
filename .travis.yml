language: java

sudo: false

cache:
  directories:
    - "$HOME/.m2"

services:
  - docker

jdk:
  - openjdk8

before_install:
  - echo $GPG_SECRET_KEYS | base64 --decode | $GPG_EXECUTABLE --import
  - echo $GPG_OWNERTRUST | base64 --decode | $GPG_EXECUTABLE --import-ownertrust
  - export PROJECT_VERSION=$(mvn help:evaluate -N -Dexpression=project.version -q -DforceStdout)

install:
  - mvn --settings .travis/maven.xml -Prelease install -DskipTests=true -Dgpg.skip -Dmaven.javadoc.skip=true -B -V

script:
  - mvn --settings .travis/maven.xml -Prelease clean deploy coveralls:report

deploy:
  - provider: releases
    api_key:
      secure: W6oPaE6biziOBXAT9gN04bIiXxkcbJoLaaQv+kTf0ztt2eU38jdA45d6obcPD7UmQv34/2mdWepcMBUY3wF178hNC0TEn72H6b8QbhAy5YnE26mX9I1J7AkF7DHmf+zVdgynNGWFUDLKVv3GTca68mRvyX3v5eX8+H7oBDOoCADaXQXBSNiWMjDIjjBdBAMD4tGu27oMuS1Y7G1D9ECEBHC9866GkEtkeGU88Qu8isG9KVbVKpeG+0uN1kN3HojiNLpFrEKXLg5KZI21jCVf9J5ctA4joUITgqfdpgAYSvbfcf8ul+zcBSQiPoHyZsQyJV8b3bol83/0o0ZtxcSnS76r3Y01LudBh1IwBjwSRlhKiK+2UozbGYdsVhpwB2dgi0Nth3Yh0IR/Qhsc88QW6WB/THVwfHG2rEWnUd/C1H2R+Q40sA4oSHoTKPHGCSO9cD6UCYNqN3S3U9Yfh5AyufHq8BcmxcQ40baabKFJ9mJRsk9LoAt6U5Mmm33TPWGIv22G6LOyTtGIVkX+iUlhD8gO4VFI+uT7d2WoELWcgN8cohfWn/BcAeSpf4aF7sA22BnKuVmqRRN3vzv5QfMhBnI2Hdh2jY9d5B0DxeHbT3EoPNhd+UvD/8pe2dyahPEl3jqoaNmARL2gQG941PN3QdymF4OEgdcGrEpajiV+mGM=
    file_glob: true
    file:
      - target/crowd-user-storage-*.pom
      - target/crowd-user-storage-*.pom.asc
      - target/crowd-user-storage-*.jar
      - target/crowd-user-storage-*.jar.asc
    name: $PROJECT_VERSION
    overwrite: true
    skip_cleanup: true
    prerelease: true
    on:
      repo: hdensity/keycloak-crowd-user-federation
      all_branches: true
<<<<<<< HEAD
=======
      tags: false
  - provider: releases
    api_key:
      secure: W6oPaE6biziOBXAT9gN04bIiXxkcbJoLaaQv+kTf0ztt2eU38jdA45d6obcPD7UmQv34/2mdWepcMBUY3wF178hNC0TEn72H6b8QbhAy5YnE26mX9I1J7AkF7DHmf+zVdgynNGWFUDLKVv3GTca68mRvyX3v5eX8+H7oBDOoCADaXQXBSNiWMjDIjjBdBAMD4tGu27oMuS1Y7G1D9ECEBHC9866GkEtkeGU88Qu8isG9KVbVKpeG+0uN1kN3HojiNLpFrEKXLg5KZI21jCVf9J5ctA4joUITgqfdpgAYSvbfcf8ul+zcBSQiPoHyZsQyJV8b3bol83/0o0ZtxcSnS76r3Y01LudBh1IwBjwSRlhKiK+2UozbGYdsVhpwB2dgi0Nth3Yh0IR/Qhsc88QW6WB/THVwfHG2rEWnUd/C1H2R+Q40sA4oSHoTKPHGCSO9cD6UCYNqN3S3U9Yfh5AyufHq8BcmxcQ40baabKFJ9mJRsk9LoAt6U5Mmm33TPWGIv22G6LOyTtGIVkX+iUlhD8gO4VFI+uT7d2WoELWcgN8cohfWn/BcAeSpf4aF7sA22BnKuVmqRRN3vzv5QfMhBnI2Hdh2jY9d5B0DxeHbT3EoPNhd+UvD/8pe2dyahPEl3jqoaNmARL2gQG941PN3QdymF4OEgdcGrEpajiV+mGM=
    file_glob: true
    file:
      - target/crowd-user-storage-*.pom
      - target/crowd-user-storage-*.pom.asc
      - target/crowd-user-storage-*.jar
      - target/crowd-user-storage-*.jar.asc
>>>>>>> 49afeb68
    name: $PROJECT_VERSION
    skip_cleanup: true
    on:
      repo: hdensity/keycloak-crowd-user-federation
      all_branches: true
      tags: true
  - provider: script
    script: bash .travis/docker_push.sh
    skip_cleanup: true
    on:
      repo: hdensity/keycloak-crowd-user-federation
      all_branches: true
      tags: true<|MERGE_RESOLUTION|>--- conflicted
+++ resolved
@@ -40,8 +40,6 @@
     on:
       repo: hdensity/keycloak-crowd-user-federation
       all_branches: true
-<<<<<<< HEAD
-=======
       tags: false
   - provider: releases
     api_key:
@@ -52,7 +50,6 @@
       - target/crowd-user-storage-*.pom.asc
       - target/crowd-user-storage-*.jar
       - target/crowd-user-storage-*.jar.asc
->>>>>>> 49afeb68
     name: $PROJECT_VERSION
     skip_cleanup: true
     on:
